--- conflicted
+++ resolved
@@ -1,10 +1,7 @@
 import os
 from update_checker import check_for_updates
-<<<<<<< HEAD
 from config_manager import MultiKeyDict
 import orjson as json
-=======
->>>>>>> 1ba675c3
 import requests
 
 from PySide6.QtCore import Qt
@@ -18,22 +15,15 @@
     QFormLayout,
     QGridLayout,
     QHBoxLayout,
-<<<<<<< HEAD
     QHeaderView,
-=======
->>>>>>> 1ba675c3
     QLabel,
     QLineEdit,
     QPushButton,
     QRadioButton,
-<<<<<<< HEAD
     QSpinBox,
     QTabWidget,
     QTableWidget,
     QTableWidgetItem,
-=======
-    QTabWidget,
->>>>>>> 1ba675c3
     QVBoxLayout,
     QWidget
 )
@@ -84,18 +74,12 @@
 
         self.config_manager = parent.config_manager
         self.provider_manager = parent.provider_manager
-<<<<<<< HEAD
         self.epg_manager = parent.epg_manager
         self.providers = self.provider_manager.providers
         self.selected_provider_name = self.config_manager.selected_provider_name
         self.selected_provider_index = 0
         self.epg_settings_modified = False
         self.xmltv_mapping_modified = False
-=======
-        self.providers = self.provider_manager.providers
-        self.selected_provider_name = self.config_manager.selected_provider_name
-        self.selected_provider_index = 0
->>>>>>> 1ba675c3
         self.providers_modified = False
         self.current_provider_changed = False
 
@@ -125,18 +109,12 @@
         # Add tab with providers
         self.create_providers_ui()
 
-<<<<<<< HEAD
         # Add tab with EPG settings
         self.create_epg_ui()
 
     def create_settings_ui(self):
         self.settings_tab = QWidget(self)
         self.options_tab.addTab(self.settings_tab, "Settings")
-=======
-    def create_settings_ui(self):
-        self.settings_tab = QWidget(self)
-        self.options_tab.addTab(self.settings_tab, "Options")
->>>>>>> 1ba675c3
         self.settings_layout = QFormLayout(self.settings_tab)
 
         # Add check button to allow checking for updates
@@ -145,7 +123,6 @@
         self.check_updates_checkbox.stateChanged.connect(self.on_check_updates_toggled)
         self.settings_layout.addRow(self.check_updates_checkbox)
 
-<<<<<<< HEAD
         # Add check button to enable channel logos
         self.channel_logos_checkbox = QCheckBox("Enable Channel Logos", self.settings_tab)
         self.channel_logos_checkbox.setChecked(self.config_manager.channel_logos)
@@ -161,12 +138,6 @@
         self.clear_image_cache_button = QPushButton("Clear Image Cache", self.settings_tab)
         self.clear_image_cache_button.clicked.connect(self.clear_image_cache)
         self.settings_layout.addRow(self.clear_image_cache_button)
-=======
-        # Add check button to show STB content info
-        self.show_stb_content_info_checkbox = QCheckBox("Show movie and serie info on STB provider", self.settings_tab)
-        self.show_stb_content_info_checkbox.setChecked(self.config_manager.show_stb_content_info)
-        self.settings_layout.addRow(self.show_stb_content_info_checkbox)
->>>>>>> 1ba675c3
 
     def create_providers_ui(self):
         self.providers_tab = QWidget(self)
@@ -247,7 +218,6 @@
         grid_layout.addWidget(self.type_M3USTREAM, 1, 0)
         grid_layout.addWidget(self.type_XTREAM, 1, 1)
         self.providers_layout.addRow(self.type_label, grid_layout)
-<<<<<<< HEAD
 
     def create_epg_ui(self):
         self.epg_tab = QWidget(self)
@@ -343,8 +313,6 @@
 
         # Initial call to set visibility based on the current selection
         self.on_epg_source_changed()
-=======
->>>>>>> 1ba675c3
 
     def load_providers(self):
         self.provider_combo.blockSignals(True)
@@ -441,7 +409,6 @@
             min(self.selected_provider_index, len(self.providers) - 1)
         )
         self.providers_modified = True
-<<<<<<< HEAD
 
     def browse_epg_file(self):
         file_dialog = QFileDialog(self)
@@ -474,15 +441,6 @@
         if self.config_manager.epg_expiration_unit != self.epg_expiration_combo.currentText():
             self.config_manager.epg_expiration_unit = self.epg_expiration_combo.currentText()
 
-=======
-
-    def save_settings(self):
-        self.config_manager.check_updates = self.check_updates_checkbox.isChecked()
-        self.config_manager.show_stb_content_info = self.show_stb_content_info_checkbox.isChecked()
-
-        current_provider_changed = False
-
->>>>>>> 1ba675c3
         if self.config_manager.selected_provider_name != self.selected_provider_name:
             self.config_manager.selected_provider_name = self.selected_provider_name
             current_provider_changed = True
@@ -495,7 +453,6 @@
 
         if current_provider_changed:
             self.parent().set_provider()
-<<<<<<< HEAD
         elif self.epg_settings_modified:
             self.epg_manager.set_current_epg()
             self.parent().refresh_channels()
@@ -516,10 +473,6 @@
                 fp = os.path.join(dirpath, f)
                 total_size += os.path.getsize(fp)
         return total_size / (1024 * 1024)  # Convert to MB
-=======
-
-        self.accept()
->>>>>>> 1ba675c3
 
     def load_file(self):
         file_dialog = QFileDialog(self)
@@ -575,7 +528,6 @@
             )
             self.providers_modified = True
 
-<<<<<<< HEAD
     def clear_image_cache(self):
         self.parent().image_manager.clear_cache()
         self.cache_image_size_label = QLabel(f"Max size of image cache (actual size: {self.get_cache_image_size():.2f} MB)", self.settings_tab)
@@ -584,13 +536,10 @@
         total_size = self.parent().image_manager.current_cache_size
         return total_size / (1024 * 1024)  # Convert to MB
 
-=======
->>>>>>> 1ba675c3
     def on_check_updates_toggled(self):
         if self.check_updates_checkbox.isChecked():
             check_for_updates()
 
-<<<<<<< HEAD
     def load_xmltv_channel_mapping(self):
         self.xmltv_mapping_table.setRowCount(len(self.config_manager.xmltv_channel_map))
         for row_position, (key, value) in enumerate(self.config_manager.xmltv_channel_map.items()):
@@ -721,8 +670,6 @@
                     export[mainKey] = v
                     export[mainKey]["xmltv_id"] = list(k)
                 f.write(json.dumps(export, option=json.OPT_INDENT_2).decode("utf-8"))
-=======
->>>>>>> 1ba675c3
 
     @staticmethod
     def verify_url(url):
